# Usage:
#   conda build -c defaults -c conda-forge .
package:
  name: dask_gdf
  version: {{ environ.get('GIT_DESCRIBE_TAG', '0.0.0.dev').lstrip('v') }}

source:
  path: ..

build:
  number: {{ environ.get('GIT_DESCRIBE_NUMBER', 0) }}

requirements:
  build:
    - python
  run:
    - python
<<<<<<< HEAD
    - pygdf 0.1.0a2.*
    - dask >=0.17.0
    - distributed >=1.22.1
=======
    - pygdf 0.1.0a3.*
    - dask >=0.19.0
    - distributed >=1.23.0
    - pandas 0.20.3
>>>>>>> 13a7ad1e
test:
  imports:
    - dask_gdf

about:
  home: http://gpuopenanalytics.com/
  license: Apache
  # license_file: LICENSE
  summary: A Partitioned GPU Dataframe<|MERGE_RESOLUTION|>--- conflicted
+++ resolved
@@ -15,16 +15,10 @@
     - python
   run:
     - python
-<<<<<<< HEAD
-    - pygdf 0.1.0a2.*
-    - dask >=0.17.0
-    - distributed >=1.22.1
-=======
     - pygdf 0.1.0a3.*
     - dask >=0.19.0
     - distributed >=1.23.0
     - pandas 0.20.3
->>>>>>> 13a7ad1e
 test:
   imports:
     - dask_gdf
