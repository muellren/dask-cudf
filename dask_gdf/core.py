# Copyright (c) 2018, NVIDIA CORPORATION.

import operator
from uuid import uuid4
from math import ceil
from collections import OrderedDict

import numpy as np
import pandas as pd
import pygdf as gd
from libgdf_cffi import libgdf
from toolz import merge, partition_all

import dask.dataframe as dd
from dask.base import tokenize, normalize_token, DaskMethodsMixin
from dask.context import _globals
from dask.core import flatten
from dask.compatibility import apply
from dask.optimization import cull, fuse
from dask.threaded import get as threaded_get
from dask.utils import funcname, M, OperatorMethodMixin
from dask.dataframe.utils import raise_on_meta_error
from dask.dataframe.core import Scalar
from dask.delayed import delayed
from dask import compute

from .utils import make_meta, check_meta
from . import batcher_sortnet


def optimize(dsk, keys, **kwargs):
    flatkeys = list(flatten(keys)) if isinstance(keys, list) else [keys]
    dsk, dependencies = cull(dsk, flatkeys)
    dsk, dependencies = fuse(dsk, keys, dependencies=dependencies,
                             ave_width=_globals.get('fuse_ave_width', 1))
    dsk, _ = cull(dsk, keys)
    return dsk


def finalize(results):
    return gd.concat(results)


class _Frame(DaskMethodsMixin, OperatorMethodMixin):
    """ Superclass for DataFrame and Series

    Parameters
    ----------
    dsk : dict
        The dask graph to compute this DataFrame
    name : str
        The key prefix that specifies which keys in the dask comprise this
        particular DataFrame / Series
    meta : pygdf.DataFrame, pygdf.Series, or pygdf.Index
        An empty pygdf object with names, dtypes, and indices matching the
        expected output.
    divisions : tuple of index values
        Values along which we partition our blocks on the index
    """
    __dask_scheduler__ = staticmethod(threaded_get)
    __dask_optimize__ = staticmethod(optimize)

    def __dask_postcompute__(self):
        return finalize, ()

    def __dask_postpersist__(self):
        return type(self), (self._name, self._meta, self.divisions)

    def __init__(self, dsk, name, meta, divisions):
        self.dask = dsk
        self._name = name
        meta = make_meta(meta)
        if not isinstance(meta, self._partition_type):
            raise TypeError("Expected meta to specify type {0}, got type "
                            "{1}".format(self._partition_type.__name__,
                                         type(meta).__name__))
        self._meta = meta
        self.divisions = tuple(divisions)

    def __dask_keys__(self):
        return [(self._name, i) for i in range(self.npartitions)]

    def __dask_graph__(self):
        return self.dask

    def __getstate__(self):
        return (self.dask, self._name, self._meta, self.divisions)

    def __setstate__(self, state):
        self.dask, self._name, self._meta, self.divisions = state

    def __repr__(self):
        s = "<dask_gdf.%s | %d tasks | %d npartitions>"
        return s % (type(self).__name__, len(self.dask), self.npartitions)

    @property
    def known_divisions(self):
        """Is divisions known?
        """
        return len(self.divisions) > 0 and self.divisions[0] is not None

    @property
    def npartitions(self):
        """Return number of partitions"""
        return len(self.divisions) - 1

    @property
    def index(self):
        """Return dask Index instance"""
        name = self._name + '-index'
        dsk = {(name, i): (getattr, key, 'index')
               for i, key in enumerate(self.__dask_keys__())}
        return Index(merge(dsk, self.dask), name,
                     self._meta.index, self.divisions)

    @classmethod
    def _get_unary_operator(cls, op):
        return lambda self: map_partitions(op, self)

    @classmethod
    def _get_binary_operator(cls, op, inv=False):
        if inv:
            return lambda self, other: map_partitions(op, other, self)
        else:
            return lambda self, other: map_partitions(op, self, other)

    def __len__(self):
        return reduction(self, len, np.sum, meta=int,
                         split_every=False).compute()

    def map_partitions(self, func, *args, **kwargs):
        """ Apply Python function on each DataFrame partition.

        Note that the index and divisions are assumed to remain unchanged.

        Parameters
        ----------
        func : function
            Function applied to each partition.
        args, kwargs :
            Arguments and keywords to pass to the function. The partition will
            be the first argument, and these will be passed *after*.
        """
        return map_partitions(func, self, *args, **kwargs)

    def head(self, n=5, npartitions=1, compute=True):
        """ First n rows of the dataset

        Parameters
        ----------
        n : int, optional
            The number of rows to return. Default is 5.
        npartitions : int, optional
            Elements are only taken from the first ``npartitions``, with a
            default of 1. If there are fewer than ``n`` rows in the first
            ``npartitions`` a warning will be raised and any found rows
            returned. Pass -1 to use all partitions.
        compute : bool, optional
            Whether to compute the result, default is True.
        """
        if npartitions <= -1:
            npartitions = self.npartitions
        if npartitions > self.npartitions:
            raise ValueError("only %d partitions, received "
                             "%d" % (self.npartitions, npartitions))

        name = 'head-%d-%d-%s' % (npartitions, n, self._name)

        if npartitions > 1:
            name_p = 'head-partial-%d-%s' % (n, self._name)
            dsk = {(name_p, i): (M.head, (self._name, i), n)
                   for i in range(npartitions)}
            dsk[(name, 0)] = (M.head, (gd.concat, sorted(dsk)), n)
        else:
            dsk = {(name, 0): (M.head, (self._name, 0), n)}

        res = new_dd_object(merge(self.dask, dsk), name, self._meta,
                            (self.divisions[0], self.divisions[npartitions]))

        return res.compute() if compute else res

    def to_dask_dataframe(self):
        """Create a dask.dataframe object from a dask_gdf object"""
        meta = self._meta.to_pandas()
        dummy = self.map_partitions(M.to_pandas, meta=self._meta)
        return dd.core.new_dd_object(dummy.dask, dummy._name, meta,
                                     dummy.divisions)

    def to_delayed(self):
        """See dask_gdf.to_delayed docstring for more information."""
        return to_delayed(self)

    def append(self, other):
        """Add rows from *other*
        """
        return concat([self, other])


def _daskify(obj, npartitions=None, chunksize=None):
    """Convert input to a dask-gdf object.
    """
    npartitions = npartitions or 1
    if isinstance(obj, _Frame):
        return obj
    elif isinstance(obj, (pd.DataFrame, pd.Series, pd.Index)):
        return _daskify(dd.from_pandas(obj, npartitions=npartitions))
    elif isinstance(obj, (gd.DataFrame, gd.Series, gd.index.Index)):
        return from_pygdf(obj, npartitions=npartitions)
    elif isinstance(obj, (dd.DataFrame, dd.Series, dd.Index)):
        return from_dask_dataframe(obj)
    else:
        raise TypeError("type {} is not supported".format(type(obj)))


def concat_indexed_dataframes(dfs):
    """ Concatenate indexed dataframes together along the index """
    meta = gd.concat(_extract_meta(dfs))

    dfs2, divisions, parts = align_partitions(*dfs)

    name = 'concat-indexed-' + tokenize(*dfs)

    parts2 = [[df for df in part] for part in parts]

    dsk = dict(((name, i), (gd.concat, part))
               for i, part in enumerate(parts2))
    for df in dfs2:
        dsk.update(df.dask)

    return new_dd_object(dsk, name, meta, divisions)


def stack_partitions(dfs, divisions):
    """Concatenate partitions on axis=0 by doing a simple stack"""
    meta = gd.concat(_extract_meta(dfs))

    name = 'concat-{0}'.format(tokenize(*dfs))
    dsk = {}
    i = 0
    for df in dfs:
        dsk.update(df.dask)

        for key in df.__dask_keys__():
            dsk[(name, i)] = key
            i += 1

    return new_dd_object(dsk, name, meta, divisions)


def concat(objs, interleave_partitions=False):
    """Concantenate dask gdf objects

    Parameters
    ----------

    objs : sequence of DataFrame, Series, Index
        A sequence of objects to be concatenated.
    """
    dfs = [_daskify(x) for x in objs]

    if len(dfs) == 1:
        return dfs[0]

    if all(df.known_divisions for df in dfs):
        if all(dfs[i].divisions[-1] < dfs[i + 1].divisions[0]
                for i in range(len(dfs) - 1)):
            divisions = []
            for df in dfs[:-1]:
                # remove last to concatenate with next
                divisions += df.divisions[:-1]
            divisions += dfs[-1].divisions
            return stack_partitions(dfs, divisions)
    elif interleave_partitions:
        return concat_indexed_dataframes(dfs)
    else:
        divisions = [None] * (sum([df.npartitions for df in dfs]) + 1)
        return stack_partitions(dfs, divisions)


normalize_token.register(_Frame, lambda a: a._name)


def query(df, expr, callenv):
    boolmask = gd.queryutils.query_execute(df, expr, callenv)

    selected = gd.Series(boolmask)
    newdf = gd.DataFrame()
    for col in df.columns:
        newseries = df[col][selected]
        newdf[col] = newseries
    return newdf


class DataFrame(_Frame):
    _partition_type = gd.DataFrame

    @property
    def columns(self):
        return self._meta.columns

    @property
    def dtypes(self):
        return self._meta.dtypes

    def __dir__(self):
        o = set(dir(type(self)))
        o.update(self.__dict__)
        o.update(c for c in self.columns if
                 (isinstance(c, pd.compat.string_types) and
                  pd.compat.isidentifier(c)))
        return list(o)

    def __getattr__(self, key):
        if key in self.columns:
            return self[key]
        raise AttributeError("'DataFrame' object has no attribute %r" % key)

    def __getitem__(self, key):
        if isinstance(key, str) and key in self.columns:
            meta = self._meta[key]
            name = 'getitem-%s' % tokenize(self, key)
            dsk = {(name, i): (operator.getitem, (self._name, i), key)
                   for i in range(self.npartitions)}
            return Series(merge(self.dask, dsk), name, meta, self.divisions)
        elif isinstance(key, list):
            def slice_columns(df, key):
                return df.loc[:, key]

            meta = slice_columns(self._meta, key)
            return self.map_partitions(slice_columns, key, meta=meta)
        raise NotImplementedError("Indexing with %r" % key)

    def drop_columns(self, *args):
        cols = list(self.columns)
        for k in args:
            del cols[cols.index(k)]
        return self[cols]

    def rename(self, columns):
        op = self
        for k, v in columns.items():
            op = op._rename_column(k, v)
        return op

    def _rename_column(self, k, v):
        def replace(df, k, v):
            sr = df[k]
            del df[k]
            df[v] = sr
            return df

        meta = replace(self._meta, k, v)
        return self.map_partitions(replace, k, v, meta=meta)

    def assign(self, **kwargs):
        """Add columns to the dataframe.

        Parameters
        ----------
        **kwargs : dict
            The keys are used for the column names.
            The values are Series for the new column.
        """
        op = self
        for k, v in kwargs.items():
            op = op._assign_column(k, v)
        return op

    def _assign_column(self, k, v):
        if not isinstance(v, Series):
            msg = 'cannot column {!r} of type: {}'
            raise TypeError(msg.format(k, type(v)))

        def assigner(df, k, v):
            out = df.copy()
            out.add_column(k, v)
            return out

        meta = assigner(self._meta, k, make_meta(v))
        return self.map_partitions(assigner, k, v, meta=meta)

    def apply_rows(self, func, incols, outcols, kwargs={}, cache_key=None):
        import uuid
        if cache_key is None:
            cache_key = uuid.uuid4()

        def do_apply_rows(df, func, incols, outcols, kwargs):
            return df.apply_rows(func, incols, outcols, kwargs,
                                 cache_key=cache_key)

        meta = do_apply_rows(self._meta, func, incols, outcols, kwargs)
        return self.map_partitions(do_apply_rows, func, incols, outcols,
                                   kwargs, meta=meta)

    def query(self, expr):
        """Query with a boolean expression using Numba to compile a GPU kernel.

        See pandas.DataFrame.query.

        Parameters
        ----------
        expr : str
            A boolean expression.  Names in the expression refers to the
            columns.

        Returns
        -------
        filtered :  DataFrame
        """
        if "@" in expr:
            raise NotImplementedError("Using variables from the calling "
                                      "environment")
        # Empty calling environment
        callenv = {
            'locals': {},
            'globals': {},
        }
        return self.map_partitions(query, expr, callenv, meta=self._meta)

    def groupby(self, by):
        from .groupby import Groupby

        return Groupby(df=self, by=by)

    def join(self, other, how='left', lsuffix='', rsuffix=''):
        """Join two datatframes

        *on* is not supported.
        """
        if how == 'right':
            return other.join(other=self, how='left', lsuffix=rsuffix,
                              rsuffix=lsuffix)

        same_names = set(self.columns) & set(other.columns)
        if same_names and not (lsuffix or rsuffix):
            raise ValueError('there are overlapping columns but '
                             'lsuffix and rsuffix are not defined')

        left, leftuniques = self._align_divisions()
        right, rightuniques = other._align_to_indices(leftuniques)

        leftparts = left.to_delayed()
        rightparts = right.to_delayed()

        @delayed
        def part_join(left, right, how):
            return left.join(right, how=how, sort=True,
                             lsuffix=lsuffix, rsuffix=rsuffix)

        def inner_selector():
            pivot = 0
            for i in range(len(leftparts)):
                for j in range(pivot, len(rightparts)):
                    if leftuniques[i] & rightuniques[j]:
                        yield leftparts[i], rightparts[j]
                        pivot = j + 1
                        break

        def left_selector():
            pivot = 0
            for i in range(len(leftparts)):
                for j in range(pivot, len(rightparts)):
                    if leftuniques[i] & rightuniques[j]:
                        yield leftparts[i], rightparts[j]
                        pivot = j + 1
                        break
                else:
                    yield leftparts[i], None

        selector = {
            'left': left_selector,
            'inner': inner_selector,
        }[how]

        rhs_dtypes = [(k, other._meta.dtypes[k])
                      for k in other._meta.columns]

        @delayed
        def fix_column(lhs):
            df = gd.DataFrame()
            for k in lhs.columns:
                df[k + lsuffix] = lhs[k]

            for k, dtype in rhs_dtypes:
                data = np.zeros(len(lhs), dtype=dtype)
                mask_size = gd.utils.calc_chunk_size(data.size,
                                                     gd.utils.mask_bitsize)
                mask = np.zeros(mask_size, dtype=gd.utils.mask_dtype)
                sr = gd.Series.from_masked_array(data=data,
                                                 mask=mask,
                                                 null_count=data.size)

                df[k + rsuffix] = sr.set_index(df.index)

            return df

        joinedparts = [(part_join(lhs, rhs, how=how)
                        if rhs is not None
                        else fix_column(lhs))
                       for lhs, rhs in selector()]

        meta = self._meta.join(other._meta, how=how,
                               lsuffix=lsuffix, rsuffix=rsuffix)
        return from_delayed(joinedparts, meta=meta)

    def _align_divisions(self):
        """Align so that the values do not split across partitions
        """
        parts = self.to_delayed()
        uniques = self._get_unique_indices(parts=parts)
        originals = list(map(frozenset, uniques))

        changed = True
        while changed:
            changed = False
            for i in range(len(uniques))[:-1]:
                intersect = uniques[i] & uniques[i + 1]
                if intersect:
                    smaller = min(uniques[i], uniques[i+1], key=len)
                    bigger = max(uniques[i], uniques[i+1], key=len)
                    smaller |= intersect
                    bigger -= intersect
                    changed = True

        # Fix empty partitions
        uniques = list(filter(bool, uniques))

        return self._align_to_indices(uniques,
                                      originals=originals,
                                      parts=parts)

    def _get_unique_indices(self, parts=None):
        if parts is None:
            parts = self.to_delayed()

        @delayed
        def unique(x):
            return set(x.index.as_column().unique().to_array())

        parts = self.to_delayed()
        return compute(*map(unique, parts))

    def _align_to_indices(self, uniques, originals=None, parts=None):
        uniques = list(map(set, uniques))

        if parts is None:
            parts = self.to_delayed()

        if originals is None:
            originals = self._get_unique_indices(parts=parts)
            allindices = set()
            for x in originals:
                allindices |= x
            for us in uniques:
                us &= allindices
            uniques = list(filter(bool, uniques))

        extras = originals[-1] - uniques[-1]
        extras = {x for x in extras if x > max(uniques[-1])}

        if extras:
            uniques.append(extras)

        remap = OrderedDict()
        for idxset in uniques:
            remap[tuple(sorted(idxset))] = bins = []
            for i, orig in enumerate(originals):
                if idxset & orig:
                    bins.append(parts[i])

        @delayed
        def take(indices, depends):
            first = min(indices)
            last = max(indices)
            others = []
            for d in depends:
                # TODO: this can be replaced with searchsorted
                # Normalize to index data in range before selection.
                firstindex = d.index[0]
                lastindex = d.index[-1]
                s = max(first, firstindex)
                e = min(last, lastindex)
                others.append(d.loc[s:e])
            return gd.concat(others)

        newparts = []
        for idx, depends in remap.items():
            newparts.append(take(idx, depends))

        divisions = list(map(min, uniques))
        divisions.append(max(uniques[-1]))

        newdd = from_delayed(newparts, meta=self._meta)
        return newdd, uniques

    def _compute_divisions(self):
        if self.known_divisions:
            return self

        @delayed
        def first_index(df):
            return df.index[0]

        @delayed
        def last_index(df):
            return df.index[-1]

        parts = self.to_delayed()
        divs = [first_index(p) for p in parts] + [last_index(parts[-1])]
        divisions = compute(*divs)
        return type(self)(self.dask, self._name, self._meta, divisions)

    def set_index(self, index, drop=True, sorted=False):
        """Set new index.

        Parameters
        ----------
        index : str or Series
            If a ``str`` is provided, it is used as the name of the
            column to be made into the index.
            If a ``Series`` is provided, it is used as the new index
        drop : bool
            Whether the first original index column is dropped.
        sorted : bool
            Whether the new index column is already sorted.
        """
        if not drop:
            raise NotImplementedError('drop=False not supported yet')

        if isinstance(index, str):
            tmpdf = self.sort_values(index)
            return tmpdf._set_column_as_sorted_index(index, drop=drop)
        elif isinstance(index, Series):
            indexname = '__dask_gdf.index'
            df = self.assign(**{indexname: index})
            return df.set_index(indexname, drop=drop, sorted=sorted)
        else:
            raise TypeError('cannot set_index from {}'.format(type(index)))

    def _set_column_as_sorted_index(self, colname, drop):
        def select_index(df, col):
            return df.set_index(col)

        return self.map_partitions(select_index, col=colname,
                                   meta=self._meta.set_index(colname))

    def _argsort(self, col, sorted=False):
        """
        Returns
        -------
        shufidx : Series
            Positional indices to be used with .take() to
            put the dataframe in order w.r.t ``col``.
        """
        # Get subset with just the index and positional value
        subset = self[col].to_dask_dataframe()
        subset = subset.reset_index(drop=False)
        ordered = subset.set_index(0, sorted=sorted)
        shufidx = from_dask_dataframe(ordered)['index']
        return shufidx

    def _set_index_raw(self, indexname, drop, sorted):
        shufidx = self._argsort(indexname, sorted=sorted)
        # Shuffle the GPU data
        shuffled = self.take(shufidx, npartitions=self.npartitions)
        out = shuffled.map_partitions(lambda df: df.set_index(indexname))
        return out

    def reset_index(self, force=False):
        """Reset index to range based
        """
        if force:
            dfs = self.to_delayed()
            sizes = np.asarray(compute(*map(delayed(len), dfs)))
            prefixes = np.zeros_like(sizes)
            prefixes[1:] = np.cumsum(sizes[:-1])

            @delayed
            def fix_index(df, startpos):
                stoppos = startpos + len(df)
                return df.set_index(gd.index.RangeIndex(start=startpos,
                                                        stop=stoppos))

            outdfs = [fix_index(df, startpos)
                      for df, startpos in zip(dfs, prefixes)]
            return from_delayed(outdfs, meta=self._meta.reset_index())
        else:
            def reset_index(df):
                return df.reset_index()
            return self.map_partitions(reset_index,
                                       meta=reset_index(self._meta))

    def sort_values(self, by, ignore_index=False):
        """Sort by the given column

        Parameter
        ---------
        by : str
        """
        parts = self.to_delayed()
        sorted_parts = batcher_sortnet.sort_delayed_frame(parts, by)
<<<<<<< HEAD
        return from_delayed(sorted_parts, meta=self._meta)\
            .reset_index(force=not ignore_index)
=======
        return from_delayed(sorted_parts, meta=self._meta).reset_index(
            force=not ignore_index)
>>>>>>> 13a7ad1e

    def sort_values_binned(self, by):
        """Sorty by the given column and ensure that the same key
        doesn't spread across multiple partitions.
        """
        # Get sorted partitions
        parts = self.sort_values(by=by).to_delayed()

        # Get unique keys in each partition
        @delayed
        def get_unique(p):
            return set(p[by].unique())
        uniques = list(compute(*map(get_unique, parts)))

        joiner = {}
        for i in range(len(uniques)):
            joiner[i] = to_join = {}
            for j in range(i + 1, len(uniques)):
                intersect = uniques[i] & uniques[j]
                # If the keys intersect
                if intersect:
                    # Remove keys
                    uniques[j] -= intersect
                    to_join[j] = frozenset(intersect)
                else:
                    break

        @delayed
        def join(df, other, keys):
            others = [other.query('{by}==@k'.format(by=by))
                      for k in sorted(keys)]
            return gd.concat([df] + others)

        @delayed
        def drop(df, keep_keys):
            locvars = locals()
            for i, k in enumerate(keep_keys):
                locvars['k{}'.format(i)] = k

            conds = ['{by}==@k{i}'.format(by=by, i=i)
                     for i in range(len(keep_keys))]
            expr = ' or '.join(conds)
            return df.query(expr)

        for i in range(len(parts)):
            if uniques[i]:
                parts[i] = drop(parts[i], uniques[i])
                for joinee, intersect in joiner[i].items():
                    parts[i] = join(parts[i], parts[joinee], intersect)

        results = [p for i, p in enumerate(parts) if uniques[i]]
        return from_delayed(results, meta=self._meta).reset_index()

    def _shuffle_sort_values(self, by):
        """Slow shuffle based sort by the given column

        Parameter
        ---------
        by : str
        """
        shufidx = self._argsort(by)
        return self.take(shufidx)

    def take(self, indices, npartitions=None, chunksize=None):
        """Take elements from the positional indices.

        Parameters
        ----------
        indices : Series

        Note
        ----
        Difference from pandas:
            * We reset the index to 0..N to maintain the property that
              the indices must be sorted.

        """
        indices = _daskify(indices, npartitions=npartitions,
                           chunksize=chunksize)

        def get_parts(idxs, divs):
            parts = [p for i in idxs
                     for p, (s, e) in enumerate(zip(divs, divs[1:]))
                     if s <= i and (i < e or e == divs[-1])]
            return parts

        @delayed
        def partition(sr, divs):
            return sorted(frozenset(get_parts(sr.to_array(), divs)))

        @delayed
        def first_index(df):
            return df.index[0]

        @delayed
        def last_index(df):
            return df.index[-1]

        parts = self.to_delayed()
        # get parts
        if self.known_divisions:
            divs = self.divisions
        else:
            divs = [first_index(p) for p in parts] + [last_index(parts[-1])]

        sridx = indices.to_delayed()
        # drop empty partitions in sridx
        sridx_sizes = compute(*map(delayed(len), sridx))
        sridx = [sr for sr, n in zip(sridx, sridx_sizes) if n > 0]
        # compute partitioning
        partsel = compute(*(partition(sr, divs) for sr in sridx))

        grouped_parts = [tuple(parts[j] for j in sel)
                         for sel in partsel]

        # compute sizes of each partition
        sizes = compute(*map(delayed(len), parts))
        prefixes = np.zeros_like(sizes)
        prefixes[1:] = np.cumsum(sizes)[:-1]

        # shuffle them
        @delayed
        def shuffle(sr, prefixes, divs, *deps):
            idxs = sr.to_array()
            parts = np.asarray(get_parts(idxs, divs))

            partdfs = []
            for p, df in zip(sorted(frozenset(parts)), deps):
                cond = parts == p
                valididxs = idxs[cond]
                ordering = np.arange(len(idxs))[cond]
                selected = valididxs - prefixes[p]
                sel = df.take(selected).set_index(ordering)
                partdfs.append(sel)

            joined = gd.concat(partdfs).sort_index()
            return joined

        shuffled = [shuffle(sr, prefixes, divs, *deps)
                    for sr, deps in zip(sridx, grouped_parts)]
        out = from_delayed(shuffled)

        out = out.reset_index(force=True)
        return out


def sum_of_squares(x):
    x = x.astype('f8')._column
    outcol = gd._gdf.apply_reduce(libgdf.gdf_sum_squared_generic, x)
    return gd.Series(outcol)


def var_aggregate(x2, x, n, ddof=1):
    try:
        result = (x2 / n) - (x / n)**2
        if ddof != 0:
            result = result * n / (n - ddof)
        return result
    except ZeroDivisionError:
        return np.float64(np.nan)


def nlargest_agg(x, **kwargs):
    return gd.concat(x).nlargest(**kwargs)


def nsmallest_agg(x, **kwargs):
    return gd.concat(x).nsmallest(**kwargs)


def unique_k_agg(x, **kwargs):
    return gd.concat(x).unique_k(**kwargs)


class Series(_Frame):
    _partition_type = gd.Series

    @property
    def dtype(self):
        return self._meta.dtype

    def astype(self, dtype):
        if dtype == self.dtype:
            return self
        return self.map_partitions(M.astype, dtype=dtype)

    def sum(self, split_every=False):
        return reduction(self, chunk=M.sum, aggregate=np.sum,
                         split_every=split_every, meta=self.dtype)

    def count(self, split_every=False):
        return reduction(self, chunk=M.count, aggregate=np.sum,
                         split_every=split_every, meta='i8')

    def mean(self, split_every=False):
        sum = self.sum(split_every=split_every)
        n = self.count(split_every=split_every)
        return sum / n

    def var(self, ddof=1, split_every=False):
        sum2 = reduction(self, chunk=sum_of_squares, aggregate=np.sum,
                         split_every=split_every, meta='f8')
        sum = self.sum(split_every=split_every)
        n = self.count(split_every=split_every)
        return map_partitions(var_aggregate, sum2, sum, n, ddof=ddof,
                              meta='f8')

    def std(self, ddof=1, split_every=False):
        var = self.var(ddof=ddof, split_every=split_every)
        return map_partitions(np.sqrt, var, dtype=np.float64)

    def min(self, split_every=False):
        return reduction(self, chunk=M.min, aggregate=np.min,
                         split_every=split_every, meta=self.dtype)

    def max(self, split_every=False):
        return reduction(self, chunk=M.max, aggregate=np.max,
                         split_every=split_every, meta=self.dtype)

    def ceil(self):
        return self.map_partitions(M.ceil)

    def floor(self):
        return self.map_partitions(M.floor)

    def fillna(self, value):
        if not np.can_cast(value, self.dtype):
            raise TypeError("fill value must match dtype of series")
        return self.map_partitions(M.fillna, value, meta=self)

    def nlargest(self, n=5, split_every=None):
        return reduction(self, chunk=M.nlargest, aggregate=nlargest_agg,
                         meta=self._meta, token='series-nlargest',
                         split_every=split_every, n=n)

    def nsmallest(self, n=5, split_every=None):
        return reduction(self, chunk=M.nsmallest, aggregate=nsmallest_agg,
                         meta=self._meta, token='series-nsmallest',
                         split_every=split_every, n=n)

    def unique_k(self, k, split_every=None):
        return reduction(self, chunk=M.unique_k, aggregate=unique_k_agg,
                         meta=self._meta, token='unique-k',
                         split_every=split_every, k=k)


for op in [operator.abs, operator.add, operator.eq, operator.gt, operator.ge,
           operator.lt, operator.le, operator.mod, operator.mul, operator.ne,
           operator.sub, operator.truediv, operator.floordiv]:
    Series._bind_operator(op)


class Index(Series):
    _partition_type = gd.index.Index

    @property
    def index(self):
        raise AttributeError("'Index' object has no attribute 'index'")


def splits_divisions_sorted_pygdf(df, chunksize):
    segments = list(df.index.find_segments().to_array())
    segments.append(len(df) - 1)

    splits = [0]
    last = current_size = 0
    for s in segments:
        size = s - last
        last = s
        current_size += size
        if current_size >= chunksize:
            splits.append(s)
            current_size = 0
    # Ensure end is included
    if splits[-1] != segments[-1]:
        splits.append(segments[-1])
    divisions = tuple(df.index.take(np.array(splits)).values)
    splits[-1] += 1  # Offset to extract to end

    return splits, divisions


def from_pygdf(data, npartitions=None, chunksize=None, sort=True, name=None):
    """Create a dask_gdf from a pygdf object

    Parameters
    ----------
    data : pygdf.DataFrame or pygdf.Series
    npartitions : int, optional
        The number of partitions of the index to create. Note that depending on
        the size and index of the dataframe, the output may have fewer
        partitions than requested.
    chunksize : int, optional
        The number of rows per index partition to use.
    sort : bool
        Sort input first to obtain cleanly divided partitions or don't sort and
        don't get cleanly divided partitions
    name : string, optional
        An optional keyname for the dataframe. Defaults to a uuid.

    Returns
    -------
    dask_gdf.DataFrame or dask_gdf.Series
        A dask_gdf DataFrame/Series partitioned along the index
    """
    if not isinstance(data, (gd.Series, gd.DataFrame)):
        raise TypeError("Input must be a pygdf DataFrame or Series")

    if ((npartitions is None) == (chunksize is None)):
        raise ValueError('Exactly one of npartitions and chunksize must '
                         'be specified.')

    nrows = len(data)

    if chunksize is None:
        chunksize = int(ceil(nrows / npartitions))

    name = name or ('from_pygdf-' + uuid4().hex)

    if sort:
        data = data.sort_index(ascending=True)
        splits, divisions = splits_divisions_sorted_pygdf(data, chunksize)
    else:
        splits = list(range(0, nrows, chunksize)) + [len(data)]
        divisions = (None,) * len(splits)

    dsk = {(name, i): data[start:stop]
           for i, (start, stop) in enumerate(zip(splits[:-1], splits[1:]))}

    return new_dd_object(dsk, name, data, divisions)


def _from_pandas(df):
    return gd.DataFrame.from_pandas(df)


def from_delayed(dfs, meta=None, prefix='from_delayed'):
    """ Create Dask GDF DataFrame from many Dask Delayed objects
    Parameters
    ----------
    dfs : list of Delayed
        An iterable of ``dask.delayed.Delayed`` objects, such as come from
        ``dask.delayed`` These comprise the individual partitions of the
        resulting dataframe.
    meta : pygdf.DataFrame, pygdf.Series, or pygdf.Index
        An empty pygdf object with names, dtypes, and indices matching the
        expected output.
    prefix : str, optional
        Prefix to prepend to the keys.
    """
    from dask.delayed import Delayed, delayed

    if isinstance(dfs, Delayed):
        dfs = [dfs]

    dfs = [delayed(df)
           if not isinstance(df, Delayed) and hasattr(df, 'key')
           else df
           for df in dfs]

    for df in dfs:
            if not isinstance(df, Delayed):
                raise TypeError("Expected Delayed object, got {}".format(
                                type(df).__name__))

    if meta is None:
        meta = dfs[0].compute()
    meta = make_meta(meta)

    name = prefix + '-' + tokenize(*dfs)

    dsk = merge(df.dask for df in dfs)
    dsk.update({(name, i): (check_meta, df.key, meta, 'from_delayed')
                for (i, df) in enumerate(dfs)})

    divs = [None] * (len(dfs) + 1)
    df = new_dd_object(dsk, name, meta, divs)

    return df


def to_delayed(df):
    """ Create Dask Delayed objects from a Dask GDF Dataframe
    Returns a list of delayed values, one value per partition.
    """
    from dask.delayed import Delayed

    keys = df.__dask_keys__()
    dsk = df.__dask_optimize__(df.dask, keys)
    return [Delayed(k, dsk) for k in keys]


def from_dask_dataframe(df):
    """Create a `dask_gdf.DataFrame` from a `dask.dataframe.DataFrame`

    Parameters
    ----------
    df : dask.dataframe.DataFrame
    """
    bad_cols = df.select_dtypes(include=['O'])
    if len(bad_cols.columns):
        raise ValueError("Object dtypes aren't supported by pygdf")

    meta = _from_pandas(df._meta)
    dummy = DataFrame(df.dask, df._name, meta, df.divisions)
    return dummy.map_partitions(_from_pandas, meta=meta)


def _get_return_type(meta):
    if isinstance(meta, gd.Series):
        return Series
    elif isinstance(meta, gd.DataFrame):
        return DataFrame
    elif isinstance(meta, gd.index.Index):
        return Index
    return Scalar


def new_dd_object(dsk, name, meta, divisions):
    return _get_return_type(meta)(dsk, name, meta, divisions)


def _extract_meta(x):
    """
    Extract internal cache data (``_meta``) from dask_gdf objects
    """
    if isinstance(x, (Scalar, _Frame)):
        return x._meta
    elif isinstance(x, list):
        return [_extract_meta(_x) for _x in x]
    elif isinstance(x, tuple):
        return tuple([_extract_meta(_x) for _x in x])
    elif isinstance(x, dict):
        return {k: _extract_meta(v) for k, v in x.items()}
    return x


def _emulate(func, *args, **kwargs):
    """
    Apply a function using args / kwargs. If arguments contain dd.DataFrame /
    dd.Series, using internal cache (``_meta``) for calculation
    """
    with raise_on_meta_error(funcname(func)):
        return func(*_extract_meta(args), **_extract_meta(kwargs))


def align_partitions(args):
    """Align partitions between dask_gdf objects.

    Note that if all divisions are unknown, but have equal npartitions, then
    they will be passed through unchanged."""
    dfs = [df for df in args if isinstance(df, _Frame)]
    if not dfs:
        return args

    divisions = dfs[0].divisions
    if not all(df.divisions == divisions for df in dfs):
        raise NotImplementedError("Aligning mismatched partitions")
    return args


def map_partitions(func, *args, **kwargs):
    """ Apply Python function on each DataFrame partition.

    Parameters
    ----------
    func : function
        Function applied to each partition.
    args, kwargs :
        Arguments and keywords to pass to the function. At least one of the
        args should be a dask_gdf object.
    """
    meta = kwargs.pop('meta', None)
    if meta is not None:
        meta = make_meta(meta)

    if 'token' in kwargs:
        name = kwargs.pop('token')
        token = tokenize(meta, *args, **kwargs)
    else:
        name = funcname(func)
        token = tokenize(func, meta, *args, **kwargs)
    name = '{0}-{1}'.format(name, token)

    args = align_partitions(args)

    if meta is None:
        meta = _emulate(func, *args, **kwargs)
    meta = make_meta(meta)

    if all(isinstance(arg, Scalar) for arg in args):
        dask = {(name, 0):
                (apply, func, (tuple, [(x._name, 0) for x in args]), kwargs)}
        return Scalar(merge(dask, *[x.dask for x in args]), name, meta)

    dfs = [df for df in args if isinstance(df, _Frame)]
    dsk = {}
    for i in range(dfs[0].npartitions):
        values = [(x._name, i if isinstance(x, _Frame) else 0)
                  if isinstance(x, (_Frame, Scalar)) else x for x in args]
        dsk[(name, i)] = (apply, func, values, kwargs)

    dasks = [arg.dask for arg in args if isinstance(arg, (_Frame, Scalar))]
    return new_dd_object(merge(dsk, *dasks), name, meta, args[0].divisions)


def reduction(args, chunk=None, aggregate=None, combine=None,
              meta=None, token=None, chunk_kwargs=None,
              aggregate_kwargs=None, combine_kwargs=None,
              split_every=None, **kwargs):
    """Generic tree reduction operation.

    Parameters
    ----------
    args :
        Positional arguments for the `chunk` function. All `dask.dataframe`
        objects should be partitioned and indexed equivalently.
    chunk : function [block-per-arg] -> block
        Function to operate on each block of data
    aggregate : function list-of-blocks -> block
        Function to operate on the list of results of chunk
    combine : function list-of-blocks -> block, optional
        Function to operate on intermediate lists of results of chunk
        in a tree-reduction. If not provided, defaults to aggregate.
    $META
    token : str, optional
        The name to use for the output keys.
    chunk_kwargs : dict, optional
        Keywords for the chunk function only.
    aggregate_kwargs : dict, optional
        Keywords for the aggregate function only.
    combine_kwargs : dict, optional
        Keywords for the combine function only.
    split_every : int, optional
        Group partitions into groups of this size while performing a
        tree-reduction. If set to False, no tree-reduction will be used,
        and all intermediates will be concatenated and passed to ``aggregate``.
        Default is 8.
    kwargs :
        All remaining keywords will be passed to ``chunk``, ``aggregate``, and
        ``combine``.
    """
    if chunk_kwargs is None:
        chunk_kwargs = dict()
    if aggregate_kwargs is None:
        aggregate_kwargs = dict()
    chunk_kwargs.update(kwargs)
    aggregate_kwargs.update(kwargs)

    if combine is None:
        if combine_kwargs:
            raise ValueError("`combine_kwargs` provided with no `combine`")
        combine = aggregate
        combine_kwargs = aggregate_kwargs
    else:
        if combine_kwargs is None:
            combine_kwargs = dict()
        combine_kwargs.update(kwargs)

    if not isinstance(args, (tuple, list)):
        args = [args]

    npartitions = set(arg.npartitions for arg in args
                      if isinstance(arg, _Frame))
    if len(npartitions) > 1:
        raise ValueError("All arguments must have same number of partitions")
    npartitions = npartitions.pop()

    if split_every is None:
        split_every = 8
    elif split_every is False:
        split_every = npartitions
    elif split_every < 2 or not isinstance(split_every, int):
        raise ValueError("split_every must be an integer >= 2")

    token_key = tokenize(token or (chunk, aggregate), meta, args,
                         chunk_kwargs, aggregate_kwargs, combine_kwargs,
                         split_every)

    # Chunk
    a = '{0}-chunk-{1}'.format(token or funcname(chunk), token_key)
    if len(args) == 1 and isinstance(args[0], _Frame) and not chunk_kwargs:
        dsk = {(a, 0, i): (chunk, key)
               for i, key in enumerate(args[0].__dask_keys__())}
    else:
        dsk = {(a, 0, i): (apply, chunk,
                           [(x._name, i) if isinstance(x, _Frame)
                            else x for x in args], chunk_kwargs)
               for i in range(args[0].npartitions)}

    # Combine
    b = '{0}-combine-{1}'.format(token or funcname(combine), token_key)
    k = npartitions
    depth = 0
    while k > split_every:
        for part_i, inds in enumerate(partition_all(split_every, range(k))):
            conc = (list, [(a, depth, i) for i in inds])
            dsk[(b, depth + 1, part_i)] = (
                    (apply, combine, [conc], combine_kwargs)
                    if combine_kwargs else (combine, conc))
        k = part_i + 1
        a = b
        depth += 1

    # Aggregate
    b = '{0}-agg-{1}'.format(token or funcname(aggregate), token_key)
    conc = (list, [(a, depth, i) for i in range(k)])
    if aggregate_kwargs:
        dsk[(b, 0)] = (apply, aggregate, [conc], aggregate_kwargs)
    else:
        dsk[(b, 0)] = (aggregate, conc)

    if meta is None:
        meta_chunk = _emulate(apply, chunk, args, chunk_kwargs)
        meta = _emulate(apply, aggregate, [[meta_chunk]],
                        aggregate_kwargs)
    meta = make_meta(meta)

    for arg in args:
        if isinstance(arg, _Frame):
            dsk.update(arg.dask)

    return new_dd_object(dsk, b, meta, (None, None))<|MERGE_RESOLUTION|>--- conflicted
+++ resolved
@@ -699,13 +699,8 @@
         """
         parts = self.to_delayed()
         sorted_parts = batcher_sortnet.sort_delayed_frame(parts, by)
-<<<<<<< HEAD
-        return from_delayed(sorted_parts, meta=self._meta)\
-            .reset_index(force=not ignore_index)
-=======
         return from_delayed(sorted_parts, meta=self._meta).reset_index(
             force=not ignore_index)
->>>>>>> 13a7ad1e
 
     def sort_values_binned(self, by):
         """Sorty by the given column and ensure that the same key
