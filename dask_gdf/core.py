import operator
from uuid import uuid4
from math import ceil
from collections import OrderedDict

import numpy as np
import pandas as pd
import pygdf as gd
from libgdf_cffi import libgdf
from toolz import merge, partition_all

import dask.dataframe as dd
from dask.base import tokenize, normalize_token, DaskMethodsMixin
from dask.context import _globals
from dask.core import flatten
from dask.compatibility import apply
from dask.optimization import cull, fuse
from dask.threaded import get as threaded_get
from dask.utils import funcname, M, OperatorMethodMixin
from dask.dataframe.utils import raise_on_meta_error
from dask.dataframe.core import Scalar
from dask.delayed import delayed
from dask import compute

from .utils import make_meta, check_meta
<<<<<<< HEAD
from . import batcher_sortnet
from .accessor import DatetimeAccessor, CategoricalAccessor, CachedAccessor
=======
from . import batcher_sortnet, join_impl
from .accessor import DatetimeAccessor
>>>>>>> e34a60ed


def optimize(dsk, keys, **kwargs):
    flatkeys = list(flatten(keys)) if isinstance(keys, list) else [keys]
    dsk, dependencies = cull(dsk, flatkeys)
    dsk, dependencies = fuse(dsk, keys, dependencies=dependencies,
                             ave_width=_globals.get('fuse_ave_width', 1))
    dsk, _ = cull(dsk, keys)
    return dsk


def finalize(results):
    return gd.concat(results)


class _Frame(DaskMethodsMixin, OperatorMethodMixin):
    """ Superclass for DataFrame and Series

    Parameters
    ----------
    dsk : dict
        The dask graph to compute this DataFrame
    name : str
        The key prefix that specifies which keys in the dask comprise this
        particular DataFrame / Series
    meta : pygdf.DataFrame, pygdf.Series, or pygdf.Index
        An empty pygdf object with names, dtypes, and indices matching the
        expected output.
    divisions : tuple of index values
        Values along which we partition our blocks on the index
    """
    __dask_scheduler__ = staticmethod(threaded_get)
    __dask_optimize__ = staticmethod(optimize)

    def __dask_postcompute__(self):
        return finalize, ()

    def __dask_postpersist__(self):
        return type(self), (self._name, self._meta, self.divisions)

    def __init__(self, dsk, name, meta, divisions):
        self.dask = dsk
        self._name = name
        meta = make_meta(meta)
        if not isinstance(meta, self._partition_type):
            raise TypeError("Expected meta to specify type {0}, got type "
                            "{1}".format(self._partition_type.__name__,
                                         type(meta).__name__))
        self._meta = meta
        self.divisions = tuple(divisions)

    def __dask_keys__(self):
        return [(self._name, i) for i in range(self.npartitions)]

    def __dask_graph__(self):
        return self.dask

    def __getstate__(self):
        return (self.dask, self._name, self._meta, self.divisions)

    def __setstate__(self, state):
        self.dask, self._name, self._meta, self.divisions = state

    def __repr__(self):
        s = "<dask_gdf.%s | %d tasks | %d npartitions>"
        return s % (type(self).__name__, len(self.dask), self.npartitions)

    @property
    def known_divisions(self):
        """Is divisions known?
        """
        return len(self.divisions) > 0 and self.divisions[0] is not None

    @property
    def npartitions(self):
        """Return number of partitions"""
        return len(self.divisions) - 1

    @property
    def index(self):
        """Return dask Index instance"""
        name = self._name + '-index'
        dsk = {(name, i): (getattr, key, 'index')
               for i, key in enumerate(self.__dask_keys__())}
        return Index(merge(dsk, self.dask), name,
                     self._meta.index, self.divisions)

    @classmethod
    def _get_unary_operator(cls, op):
        return lambda self: map_partitions(op, self)

    @classmethod
    def _get_binary_operator(cls, op, inv=False):
        if inv:
            return lambda self, other: map_partitions(op, other, self)
        else:
            return lambda self, other: map_partitions(op, self, other)

    def __len__(self):
        return reduction(self, len, np.sum, meta=int,
                         split_every=False).compute()

    def map_partitions(self, func, *args, **kwargs):
        """ Apply Python function on each DataFrame partition.

        Note that the index and divisions are assumed to remain unchanged.

        Parameters
        ----------
        func : function
            Function applied to each partition.
        args, kwargs :
            Arguments and keywords to pass to the function. The partition will
            be the first argument, and these will be passed *after*.
        """
        return map_partitions(func, self, *args, **kwargs)

    def head(self, n=5, npartitions=1, compute=True):
        """ First n rows of the dataset

        Parameters
        ----------
        n : int, optional
            The number of rows to return. Default is 5.
        npartitions : int, optional
            Elements are only taken from the first ``npartitions``, with a
            default of 1. If there are fewer than ``n`` rows in the first
            ``npartitions`` a warning will be raised and any found rows
            returned. Pass -1 to use all partitions.
        compute : bool, optional
            Whether to compute the result, default is True.
        """
        if npartitions <= -1:
            npartitions = self.npartitions
        if npartitions > self.npartitions:
            raise ValueError("only %d partitions, received "
                             "%d" % (self.npartitions, npartitions))

        name = 'head-%d-%d-%s' % (npartitions, n, self._name)

        if npartitions > 1:
            name_p = 'head-partial-%d-%s' % (n, self._name)
            dsk = {(name_p, i): (M.head, (self._name, i), n)
                   for i in range(npartitions)}
            dsk[(name, 0)] = (M.head, (gd.concat, sorted(dsk)), n)
        else:
            dsk = {(name, 0): (M.head, (self._name, 0), n)}

        res = new_dd_object(merge(self.dask, dsk), name, self._meta,
                            (self.divisions[0], self.divisions[npartitions]))

        return res.compute() if compute else res

    def to_dask_dataframe(self):
        """Create a dask.dataframe object from a dask_gdf object"""
        meta = self._meta.to_pandas()
        dummy = self.map_partitions(M.to_pandas, meta=self._meta)
        return dd.core.new_dd_object(dummy.dask, dummy._name, meta,
                                     dummy.divisions)

    def to_delayed(self):
        """See dask_gdf.to_delayed docstring for more information."""
        return to_delayed(self)

    def append(self, other):
        """Add rows from *other*
        """
        return concat([self, other])


def _daskify(obj, npartitions=None, chunksize=None):
    """Convert input to a dask-gdf object.
    """
    npartitions = npartitions or 1
    if isinstance(obj, _Frame):
        return obj
    elif isinstance(obj, (pd.DataFrame, pd.Series, pd.Index)):
        return _daskify(dd.from_pandas(obj, npartitions=npartitions))
    elif isinstance(obj, (gd.DataFrame, gd.Series, gd.index.Index)):
        return from_pygdf(obj, npartitions=npartitions)
    elif isinstance(obj, (dd.DataFrame, dd.Series, dd.Index)):
        return from_dask_dataframe(obj)
    else:
        raise TypeError("type {} is not supported".format(type(obj)))


def concat(objs):
    """Concantenate dask gdf objects

    Parameters
    ----------

    objs : sequence of DataFrame, Series, Index
        A sequence of objects to be concatenated.
    """
    objs = [_daskify(x) for x in objs]
    meta = gd.concat(_extract_meta(objs))

    name = "concat-" + uuid4().hex
    dsk = {}
    divisions = [0]
    base = 0
    lastdiv = 0
    for obj in objs:
        for k, i in obj.__dask_keys__():
            dsk[name, base + i] = k, i
        base += obj.npartitions
        divisions.extend([d + lastdiv for d in obj.divisions[1:]])
        lastdiv = obj.divisions[-1]

    dasks = [o.dask for o in objs]
    dsk = merge(dsk, *dasks)
    return new_dd_object(dsk, name, meta, divisions)


normalize_token.register(_Frame, lambda a: a._name)


def query(df, expr, callenv):
    boolmask = gd.queryutils.query_execute(df, expr, callenv)

    selected = gd.Series(boolmask)
    newdf = gd.DataFrame()
    for col in df.columns:
        newseries = df[col][selected]
        newdf[col] = newseries
    return newdf


class DataFrame(_Frame):
    _partition_type = gd.DataFrame

    @property
    def columns(self):
        return self._meta.columns

    @property
    def dtypes(self):
        return self._meta.dtypes

    def __dir__(self):
        o = set(dir(type(self)))
        o.update(self.__dict__)
        o.update(c for c in self.columns if
                 (isinstance(c, pd.compat.string_types) and
                  pd.compat.isidentifier(c)))
        return list(o)

    def __getattr__(self, key):
        if key in self.columns:
            return self[key]
        raise AttributeError("'DataFrame' object has no attribute %r" % key)

    def __getitem__(self, key):
        if isinstance(key, str) and key in self.columns:
            meta = self._meta[key]
            name = 'getitem-%s' % tokenize(self, key)
            dsk = {(name, i): (operator.getitem, (self._name, i), key)
                   for i in range(self.npartitions)}
            return Series(merge(self.dask, dsk), name, meta, self.divisions)
        elif isinstance(key, list):
            def slice_columns(df, key):
                return df.loc[:, key]

            meta = slice_columns(self._meta, key)
            return self.map_partitions(slice_columns, key, meta=meta)
        raise NotImplementedError("Indexing with %r" % key)

    def __setitem__(self, key, value):
        if isinstance(key, (tuple, list)):
            df = self.assign(**{k: value[c]
                                for k, c in zip(key, value.columns)})
        else:
            df = self.assign(**{key: value})

        self.dask = df.dask
        self._name = df._name
        self._meta = df._meta
        self.divisions = df.divisions

    def drop_columns(self, *args):
        cols = list(self.columns)
        for k in args:
            del cols[cols.index(k)]
        return self[cols]

    def rename(self, columns):
        op = self
        for k, v in columns.items():
            op = op._rename_column(k, v)
        return op

    def _rename_column(self, k, v):
        def replace(df, k, v):
            sr = df[k]
            del df[k]
            df[v] = sr
            return df

        meta = replace(self._meta, k, v)
        return self.map_partitions(replace, k, v, meta=meta)

    def assign(self, **kwargs):
        """Add columns to the dataframe.

        Parameters
        ----------
        **kwargs : dict
            The keys are used for the column names.
            The values are Series for the new column.
        """
        op = self
        for k, v in kwargs.items():
            op = op._assign_column(k, v)
        return op

    def _assign_column(self, k, v):
        def assigner(df, k, v):
            out = df.copy()
            out[k] = v
            return out

        meta = assigner(self._meta, k, make_meta(v))
        return self.map_partitions(assigner, k, v, meta=meta)

    def apply_rows(self, func, incols, outcols, kwargs={}, cache_key=None):
        import uuid
        if cache_key is None:
            cache_key = uuid.uuid4()

        def do_apply_rows(df, func, incols, outcols, kwargs):
            return df.apply_rows(func, incols, outcols, kwargs,
                                 cache_key=cache_key)

        meta = do_apply_rows(self._meta, func, incols, outcols, kwargs)
        return self.map_partitions(do_apply_rows, func, incols, outcols,
                                   kwargs, meta=meta)

    def query(self, expr):
        """Query with a boolean expression using Numba to compile a GPU kernel.

        See pandas.DataFrame.query.

        Parameters
        ----------
        expr : str
            A boolean expression.  Names in the expression refers to the
            columns.

        Returns
        -------
        filtered :  DataFrame
        """
        if "@" in expr:
            raise NotImplementedError("Using variables from the calling "
                                      "environment")
        # Empty calling environment
        callenv = {
            'locals': {},
            'globals': {},
        }
        return self.map_partitions(query, expr, callenv, meta=self._meta)

    def groupby(self, by):
        from .groupby import Groupby

        return Groupby(df=self, by=by)

    def merge(self, other, on=None, how='left', lsuffix='_x', rsuffix='_y'):
        """Merging two dataframes on the column(s) indicated in *on*.
        """
        assert how == 'left', 'left join is impelemented'
        if on is None:
            return self.join(other, how=how, lsuffix=lsuffix, rsuffix=rsuffix)
        else:
            return join_impl.join_frames(
                left=self,
                right=other,
                on=on,
                how=how,
                lsuffix=lsuffix,
                rsuffix=rsuffix,
                )

    def join(self, other, how='left', lsuffix='', rsuffix=''):
        """Join two datatframes

        *on* is not supported.
        """
        if how == 'right':
            return other.join(other=self, how='left', lsuffix=rsuffix,
                              rsuffix=lsuffix)

        same_names = set(self.columns) & set(other.columns)
        if same_names and not (lsuffix or rsuffix):
            raise ValueError('there are overlapping columns but '
                             'lsuffix and rsuffix are not defined')

        left, leftuniques = self._align_divisions()
        right, rightuniques = other._align_to_indices(leftuniques)

        leftparts = left.to_delayed()
        rightparts = right.to_delayed()

        @delayed
        def part_join(left, right, how):
            return left.join(right, how=how, sort=True,
                             lsuffix=lsuffix, rsuffix=rsuffix)

        def inner_selector():
            pivot = 0
            for i in range(len(leftparts)):
                for j in range(pivot, len(rightparts)):
                    if leftuniques[i] & rightuniques[j]:
                        yield leftparts[i], rightparts[j]
                        pivot = j + 1
                        break

        def left_selector():
            pivot = 0
            for i in range(len(leftparts)):
                for j in range(pivot, len(rightparts)):
                    if leftuniques[i] & rightuniques[j]:
                        yield leftparts[i], rightparts[j]
                        pivot = j + 1
                        break
                else:
                    yield leftparts[i], None

        selector = {
            'left': left_selector,
            'inner': inner_selector,
        }[how]

        rhs_dtypes = [(k, other._meta.dtypes[k])
                      for k in other._meta.columns]

        @delayed
        def fix_column(lhs):
            df = gd.DataFrame()
            for k in lhs.columns:
                df[k + lsuffix] = lhs[k]

            for k, dtype in rhs_dtypes:
                data = np.zeros(len(lhs), dtype=dtype)
                mask_size = gd.utils.calc_chunk_size(data.size,
                                                     gd.utils.mask_bitsize)
                mask = np.zeros(mask_size, dtype=gd.utils.mask_dtype)
                sr = gd.Series.from_masked_array(data=data,
                                                 mask=mask,
                                                 null_count=data.size)

                df[k + rsuffix] = sr.set_index(df.index)

            return df

        joinedparts = [(part_join(lhs, rhs, how=how)
                        if rhs is not None
                        else fix_column(lhs))
                       for lhs, rhs in selector()]

        meta = self._meta.join(other._meta, how=how,
                               lsuffix=lsuffix, rsuffix=rsuffix)
        return from_delayed(joinedparts, meta=meta)

    def _align_divisions(self):
        """Align so that the values do not split across partitions
        """
        parts = self.to_delayed()
        uniques = self._get_unique_indices(parts=parts)
        originals = list(map(frozenset, uniques))

        changed = True
        while changed:
            changed = False
            for i in range(len(uniques))[:-1]:
                intersect = uniques[i] & uniques[i + 1]
                if intersect:
                    smaller = min(uniques[i], uniques[i + 1], key=len)
                    bigger = max(uniques[i], uniques[i + 1], key=len)
                    smaller |= intersect
                    bigger -= intersect
                    changed = True

        # Fix empty partitions
        uniques = list(filter(bool, uniques))

        return self._align_to_indices(uniques,
                                      originals=originals,
                                      parts=parts)

    def _get_unique_indices(self, parts=None):
        if parts is None:
            parts = self.to_delayed()

        @delayed
        def unique(x):
            return set(x.index.as_column().unique().to_array())

        parts = self.to_delayed()
        return compute(*map(unique, parts))

    def _align_to_indices(self, uniques, originals=None, parts=None):
        uniques = list(map(set, uniques))

        if parts is None:
            parts = self.to_delayed()

        if originals is None:
            originals = self._get_unique_indices(parts=parts)
            allindices = set()
            for x in originals:
                allindices |= x
            for us in uniques:
                us &= allindices
            uniques = list(filter(bool, uniques))

        extras = originals[-1] - uniques[-1]
        extras = {x for x in extras if x > max(uniques[-1])}

        if extras:
            uniques.append(extras)

        remap = OrderedDict()
        for idxset in uniques:
            remap[tuple(sorted(idxset))] = bins = []
            for i, orig in enumerate(originals):
                if idxset & orig:
                    bins.append(parts[i])

        @delayed
        def take(indices, depends):
            first = min(indices)
            last = max(indices)
            others = []
            for d in depends:
                # TODO: this can be replaced with searchsorted
                # Normalize to index data in range before selection.
                firstindex = d.index[0]
                lastindex = d.index[-1]
                s = max(first, firstindex)
                e = min(last, lastindex)
                others.append(d.loc[s:e])
            return gd.concat(others)

        newparts = []
        for idx, depends in remap.items():
            newparts.append(take(idx, depends))

        divisions = list(map(min, uniques))
        divisions.append(max(uniques[-1]))

        newdd = from_delayed(newparts, meta=self._meta)
        return newdd, uniques

    def _compute_divisions(self):
        if self.known_divisions:
            return self

        @delayed
        def first_index(df):
            return df.index[0]

        @delayed
        def last_index(df):
            return df.index[-1]

        parts = self.to_delayed()
        divs = [first_index(p) for p in parts] + [last_index(parts[-1])]
        divisions = compute(*divs)
        return type(self)(self.dask, self._name, self._meta, divisions)

    def set_index(self, index, drop=True, sorted=False):
        """Set new index.

        Parameters
        ----------
        index : str or Series
            If a ``str`` is provided, it is used as the name of the
            column to be made into the index.
            If a ``Series`` is provided, it is used as the new index
        drop : bool
            Whether the first original index column is dropped.
        sorted : bool
            Whether the new index column is already sorted.
        """
        if not drop:
            raise NotImplementedError('drop=False not supported yet')

        if isinstance(index, str):
            tmpdf = self.sort_values(index)
            return tmpdf._set_column_as_sorted_index(index, drop=drop)
        elif isinstance(index, Series):
            indexname = '__dask_gdf.index'
            df = self.assign(**{indexname: index})
            return df.set_index(indexname, drop=drop, sorted=sorted)
        else:
            raise TypeError('cannot set_index from {}'.format(type(index)))

    def _set_column_as_sorted_index(self, colname, drop):
        def select_index(df, col):
            return df.set_index(col)

        return self.map_partitions(select_index, col=colname,
                                   meta=self._meta.set_index(colname))

    def _argsort(self, col, sorted=False):
        """
        Returns
        -------
        shufidx : Series
            Positional indices to be used with .take() to
            put the dataframe in order w.r.t ``col``.
        """
        # Get subset with just the index and positional value
        subset = self[col].to_dask_dataframe()
        subset = subset.reset_index(drop=False)
        ordered = subset.set_index(0, sorted=sorted)
        shufidx = from_dask_dataframe(ordered)['index']
        return shufidx

    def _set_index_raw(self, indexname, drop, sorted):
        shufidx = self._argsort(indexname, sorted=sorted)
        # Shuffle the GPU data
        shuffled = self.take(shufidx, npartitions=self.npartitions)
        out = shuffled.map_partitions(lambda df: df.set_index(indexname))
        return out

    def reset_index(self, force=False):
        """Reset index to range based
        """
        if force:
            dfs = self.to_delayed()
            sizes = np.asarray(compute(*map(delayed(len), dfs)))
            prefixes = np.zeros_like(sizes)
            prefixes[1:] = np.cumsum(sizes[:-1])

            @delayed
            def fix_index(df, startpos):
                stoppos = startpos + len(df)
                return df.set_index(gd.index.RangeIndex(start=startpos,
                                                        stop=stoppos))

            outdfs = [fix_index(df, startpos)
                      for df, startpos in zip(dfs, prefixes)]
            return from_delayed(outdfs, meta=self._meta.reset_index())
        else:
            def reset_index(df):
                return df.reset_index()
            return self.map_partitions(reset_index,
                                       meta=reset_index(self._meta))

    def sort_values(self, by, ignore_index=False):
        """Sort by the given column

        Parameter
        ---------
        by : str
        """
        parts = self.to_delayed()
        sorted_parts = batcher_sortnet.sort_delayed_frame(parts, by)
        return from_delayed(
            sorted_parts,
            meta=self._meta
        ).reset_index(force=not ignore_index)

    def sort_values_binned(self, by):
        """Sorty by the given column and ensure that the same key
        doesn't spread across multiple partitions.
        """
        # Get sorted partitions
        parts = self.sort_values(by=by).to_delayed()

        # Get unique keys in each partition
        @delayed
        def get_unique(p):
            return set(p[by].unique())
        uniques = list(compute(*map(get_unique, parts)))

        joiner = {}
        for i in range(len(uniques)):
            joiner[i] = to_join = {}
            for j in range(i + 1, len(uniques)):
                intersect = uniques[i] & uniques[j]
                # If the keys intersect
                if intersect:
                    # Remove keys
                    uniques[j] -= intersect
                    to_join[j] = frozenset(intersect)
                else:
                    break

        @delayed
        def join(df, other, keys):
            others = [other.query('{by}==@k'.format(by=by))
                      for k in sorted(keys)]
            return gd.concat([df] + others)

        @delayed
        def drop(df, keep_keys):
            locvars = locals()
            for i, k in enumerate(keep_keys):
                locvars['k{}'.format(i)] = k

            conds = ['{by}==@k{i}'.format(by=by, i=i)
                     for i in range(len(keep_keys))]
            expr = ' or '.join(conds)
            return df.query(expr)

        for i in range(len(parts)):
            if uniques[i]:
                parts[i] = drop(parts[i], uniques[i])
                for joinee, intersect in joiner[i].items():
                    parts[i] = join(parts[i], parts[joinee], intersect)

        results = [p for i, p in enumerate(parts) if uniques[i]]
        return from_delayed(results, meta=self._meta).reset_index()

    def _shuffle_sort_values(self, by):
        """Slow shuffle based sort by the given column

        Parameter
        ---------
        by : str
        """
        shufidx = self._argsort(by)
        return self.take(shufidx)

    def take(self, indices, npartitions=None, chunksize=None):
        """Take elements from the positional indices.

        Parameters
        ----------
        indices : Series

        Note
        ----
        Difference from pandas:
            * We reset the index to 0..N to maintain the property that
              the indices must be sorted.

        """
        indices = _daskify(indices, npartitions=npartitions,
                           chunksize=chunksize)

        def get_parts(idxs, divs):
            parts = [p for i in idxs
                     for p, (s, e) in enumerate(zip(divs, divs[1:]))
                     if s <= i and (i < e or e == divs[-1])]
            return parts

        @delayed
        def partition(sr, divs):
            return sorted(frozenset(get_parts(sr.to_array(), divs)))

        @delayed
        def first_index(df):
            return df.index[0]

        @delayed
        def last_index(df):
            return df.index[-1]

        parts = self.to_delayed()
        # get parts
        if self.known_divisions:
            divs = self.divisions
        else:
            divs = [first_index(p) for p in parts] + [last_index(parts[-1])]

        sridx = indices.to_delayed()
        # drop empty partitions in sridx
        sridx_sizes = compute(*map(delayed(len), sridx))
        sridx = [sr for sr, n in zip(sridx, sridx_sizes) if n > 0]
        # compute partitioning
        partsel = compute(*(partition(sr, divs) for sr in sridx))

        grouped_parts = [tuple(parts[j] for j in sel)
                         for sel in partsel]

        # compute sizes of each partition
        sizes = compute(*map(delayed(len), parts))
        prefixes = np.zeros_like(sizes)
        prefixes[1:] = np.cumsum(sizes)[:-1]

        # shuffle them
        @delayed
        def shuffle(sr, prefixes, divs, *deps):
            idxs = sr.to_array()
            parts = np.asarray(get_parts(idxs, divs))

            partdfs = []
            for p, df in zip(sorted(frozenset(parts)), deps):
                cond = parts == p
                valididxs = idxs[cond]
                ordering = np.arange(len(idxs))[cond]
                selected = valididxs - prefixes[p]
                sel = df.take(selected).set_index(ordering)
                partdfs.append(sel)

            joined = gd.concat(partdfs).sort_index()
            return joined

        shuffled = [shuffle(sr, prefixes, divs, *deps)
                    for sr, deps in zip(sridx, grouped_parts)]
        out = from_delayed(shuffled)

        out = out.reset_index(force=True)
        return out


def sum_of_squares(x):
    x = x.astype('f8')._column
    outcol = gd._gdf.apply_reduce(libgdf.gdf_sum_squared_generic, x)
    return gd.Series(outcol)


def var_aggregate(x2, x, n, ddof=1):
    try:
        result = (x2 / n) - (x / n)**2
        if ddof != 0:
            result = result * n / (n - ddof)
        return result
    except ZeroDivisionError:
        return np.float64(np.nan)


def nlargest_agg(x, **kwargs):
    return gd.concat(x).nlargest(**kwargs)


def nsmallest_agg(x, **kwargs):
    return gd.concat(x).nsmallest(**kwargs)


def unique_k_agg(x, **kwargs):
    return gd.concat(x).unique_k(**kwargs)


class Series(_Frame):
    _partition_type = gd.Series

    @property
    def dtype(self):
        return self._meta.dtype

    def astype(self, dtype):
        if dtype == self.dtype:
            return self
        return self.map_partitions(M.astype, dtype=dtype)

    def sum(self, split_every=False):
        return reduction(self, chunk=M.sum, aggregate=np.sum,
                         split_every=split_every, meta=self.dtype)

    def count(self, split_every=False):
        return reduction(self, chunk=M.count, aggregate=np.sum,
                         split_every=split_every, meta='i8')

    def mean(self, split_every=False):
        sum = self.sum(split_every=split_every)
        n = self.count(split_every=split_every)
        return sum / n

    def var(self, ddof=1, split_every=False):
        sum2 = reduction(self, chunk=sum_of_squares, aggregate=np.sum,
                         split_every=split_every, meta='f8')
        sum = self.sum(split_every=split_every)
        n = self.count(split_every=split_every)
        return map_partitions(var_aggregate, sum2, sum, n, ddof=ddof,
                              meta='f8')

    def std(self, ddof=1, split_every=False):
        var = self.var(ddof=ddof, split_every=split_every)
        return map_partitions(np.sqrt, var, dtype=np.float64)

    def min(self, split_every=False):
        return reduction(self, chunk=M.min, aggregate=np.min,
                         split_every=split_every, meta=self.dtype)

    def max(self, split_every=False):
        return reduction(self, chunk=M.max, aggregate=np.max,
                         split_every=split_every, meta=self.dtype)

    def ceil(self):
        return self.map_partitions(M.ceil)

    def floor(self):
        return self.map_partitions(M.floor)

    def fillna(self, value):
        if not np.can_cast(value, self.dtype):
            raise TypeError("fill value must match dtype of series")
        return self.map_partitions(M.fillna, value, meta=self)

    def nlargest(self, n=5, split_every=None):
        return reduction(self, chunk=M.nlargest, aggregate=nlargest_agg,
                         meta=self._meta, token='series-nlargest',
                         split_every=split_every, n=n)

    def nsmallest(self, n=5, split_every=None):
        return reduction(self, chunk=M.nsmallest, aggregate=nsmallest_agg,
                         meta=self._meta, token='series-nsmallest',
                         split_every=split_every, n=n)

    def unique_k(self, k, split_every=None):
        return reduction(self, chunk=M.unique_k, aggregate=unique_k_agg,
                         meta=self._meta, token='unique-k',
                         split_every=split_every, k=k)

    # ----------------------------------------------------------------------
    # Accessor Methods
    # ----------------------------------------------------------------------
    dt = CachedAccessor("dt", DatetimeAccessor)
    cat = CachedAccessor("cat", CategoricalAccessor)


for op in [operator.abs, operator.add, operator.eq, operator.gt, operator.ge,
           operator.lt, operator.le, operator.mod, operator.mul, operator.ne,
           operator.sub, operator.truediv, operator.floordiv]:
    Series._bind_operator(op)


class Index(Series):
    _partition_type = gd.index.Index

    @property
    def index(self):
        raise AttributeError("'Index' object has no attribute 'index'")


def splits_divisions_sorted_pygdf(df, chunksize):
    segments = list(df.index.find_segments().to_array())
    segments.append(len(df) - 1)

    splits = [0]
    last = current_size = 0
    for s in segments:
        size = s - last
        last = s
        current_size += size
        if current_size >= chunksize:
            splits.append(s)
            current_size = 0
    # Ensure end is included
    if splits[-1] != segments[-1]:
        splits.append(segments[-1])
    divisions = tuple(df.index.take(np.array(splits)).values)
    splits[-1] += 1  # Offset to extract to end

    return splits, divisions


def from_pygdf(data, npartitions=None, chunksize=None, sort=True, name=None):
    """Create a dask_gdf from a pygdf object

    Parameters
    ----------
    data : pygdf.DataFrame or pygdf.Series
    npartitions : int, optional
        The number of partitions of the index to create. Note that depending on
        the size and index of the dataframe, the output may have fewer
        partitions than requested.
    chunksize : int, optional
        The number of rows per index partition to use.
    sort : bool
        Sort input first to obtain cleanly divided partitions or don't sort and
        don't get cleanly divided partitions
    name : string, optional
        An optional keyname for the dataframe. Defaults to a uuid.

    Returns
    -------
    dask_gdf.DataFrame or dask_gdf.Series
        A dask_gdf DataFrame/Series partitioned along the index
    """
    if not isinstance(data, (gd.Series, gd.DataFrame)):
        raise TypeError("Input must be a pygdf DataFrame or Series")

    if ((npartitions is None) == (chunksize is None)):
        raise ValueError('Exactly one of npartitions and chunksize must '
                         'be specified.')

    nrows = len(data)

    if chunksize is None:
        chunksize = int(ceil(nrows / npartitions))

    name = name or ('from_pygdf-' + uuid4().hex)

    if sort:
        data = data.sort_index(ascending=True)
        splits, divisions = splits_divisions_sorted_pygdf(data, chunksize)
    else:
        splits = list(range(0, nrows, chunksize)) + [len(data)]
        divisions = (None,) * len(splits)

    dsk = {(name, i): data[start:stop]
           for i, (start, stop) in enumerate(zip(splits[:-1], splits[1:]))}

    return new_dd_object(dsk, name, data, divisions)


def _from_pandas(df):
    return gd.DataFrame.from_pandas(df)


def from_delayed(dfs, meta=None, prefix='from_delayed'):
    """ Create Dask GDF DataFrame from many Dask Delayed objects
    Parameters
    ----------
    dfs : list of Delayed
        An iterable of ``dask.delayed.Delayed`` objects, such as come from
        ``dask.delayed`` These comprise the individual partitions of the
        resulting dataframe.
    meta : pygdf.DataFrame, pygdf.Series, or pygdf.Index
        An empty pygdf object with names, dtypes, and indices matching the
        expected output.
    prefix : str, optional
        Prefix to prepend to the keys.
    """
    from dask.delayed import Delayed, delayed

    if isinstance(dfs, Delayed):
        dfs = [dfs]

    dfs = [delayed(df)
           if not isinstance(df, Delayed) and hasattr(df, 'key')
           else df
           for df in dfs]

    for df in dfs:
        if not isinstance(df, Delayed):
            raise TypeError("Expected Delayed object, got {}".format(
                            type(df).__name__))

    if meta is None:
        meta = dfs[0].compute()
    meta = make_meta(meta)

    name = prefix + '-' + tokenize(*dfs)

    dsk = merge(df.dask for df in dfs)
    dsk.update({(name, i): (check_meta, df.key, meta, 'from_delayed')
                for (i, df) in enumerate(dfs)})

    divs = [None] * (len(dfs) + 1)
    df = new_dd_object(dsk, name, meta, divs)

    return df


def to_delayed(df):
    """ Create Dask Delayed objects from a Dask GDF Dataframe
    Returns a list of delayed values, one value per partition.
    """
    from dask.delayed import Delayed

    keys = df.__dask_keys__()
    dsk = df.__dask_optimize__(df.dask, keys)
    return [Delayed(k, dsk) for k in keys]


def from_dask_dataframe(df):
    """Create a `dask_gdf.DataFrame` from a `dask.dataframe.DataFrame`

    Parameters
    ----------
    df : dask.dataframe.DataFrame
    """
    bad_cols = df.select_dtypes(include=['O'])
    if len(bad_cols.columns):
        raise ValueError("Object dtypes aren't supported by pygdf")

    meta = _from_pandas(df._meta)
    dummy = DataFrame(df.dask, df._name, meta, df.divisions)
    return dummy.map_partitions(_from_pandas, meta=meta)


def _get_return_type(meta):
    if isinstance(meta, gd.Series):
        return Series
    elif isinstance(meta, gd.DataFrame):
        return DataFrame
    elif isinstance(meta, gd.index.Index):
        return Index
    return Scalar


def new_dd_object(dsk, name, meta, divisions):
    return _get_return_type(meta)(dsk, name, meta, divisions)


def _extract_meta(x):
    """
    Extract internal cache data (``_meta``) from dask_gdf objects
    """
    if isinstance(x, (Scalar, _Frame)):
        return x._meta
    elif isinstance(x, list):
        return [_extract_meta(_x) for _x in x]
    elif isinstance(x, tuple):
        return tuple([_extract_meta(_x) for _x in x])
    elif isinstance(x, dict):
        return {k: _extract_meta(v) for k, v in x.items()}
    return x


def _emulate(func, *args, **kwargs):
    """
    Apply a function using args / kwargs. If arguments contain dd.DataFrame /
    dd.Series, using internal cache (``_meta``) for calculation
    """
    with raise_on_meta_error(funcname(func)):
        return func(*_extract_meta(args), **_extract_meta(kwargs))


def align_partitions(args):
    """Align partitions between dask_gdf objects.

    Note that if all divisions are unknown, but have equal npartitions, then
    they will be passed through unchanged."""
    dfs = [df for df in args if isinstance(df, _Frame)]
    if not dfs:
        return args

    divisions = dfs[0].divisions
    if not all(df.divisions == divisions for df in dfs):
        raise NotImplementedError("Aligning mismatched partitions")
    return args


def map_partitions(func, *args, **kwargs):
    """ Apply Python function on each DataFrame partition.

    Parameters
    ----------
    func : function
        Function applied to each partition.
    args, kwargs :
        Arguments and keywords to pass to the function. At least one of the
        args should be a dask_gdf object.
    """
    meta = kwargs.pop('meta', None)
    if meta is not None:
        meta = make_meta(meta)

    if 'token' in kwargs:
        name = kwargs.pop('token')
        token = tokenize(meta, *args, **kwargs)
    else:
        name = funcname(func)
        token = tokenize(func, meta, *args, **kwargs)
    name = '{0}-{1}'.format(name, token)

    args = align_partitions(args)

    if meta is None:
        meta = _emulate(func, *args, **kwargs)
    meta = make_meta(meta)

    if all(isinstance(arg, Scalar) for arg in args):
        dask = {(name, 0):
                (apply, func, (tuple, [(x._name, 0) for x in args]), kwargs)}
        return Scalar(merge(dask, *[x.dask for x in args]), name, meta)

    dfs = [df for df in args if isinstance(df, _Frame)]
    dsk = {}
    for i in range(dfs[0].npartitions):
        values = [(x._name, i if isinstance(x, _Frame) else 0)
                  if isinstance(x, (_Frame, Scalar)) else x for x in args]
        dsk[(name, i)] = (apply, func, values, kwargs)

    dasks = [arg.dask for arg in args if isinstance(arg, (_Frame, Scalar))]
    return new_dd_object(merge(dsk, *dasks), name, meta, args[0].divisions)


def reduction(args, chunk=None, aggregate=None, combine=None,
              meta=None, token=None, chunk_kwargs=None,
              aggregate_kwargs=None, combine_kwargs=None,
              split_every=None, **kwargs):
    """Generic tree reduction operation.

    Parameters
    ----------
    args :
        Positional arguments for the `chunk` function. All `dask.dataframe`
        objects should be partitioned and indexed equivalently.
    chunk : function [block-per-arg] -> block
        Function to operate on each block of data
    aggregate : function list-of-blocks -> block
        Function to operate on the list of results of chunk
    combine : function list-of-blocks -> block, optional
        Function to operate on intermediate lists of results of chunk
        in a tree-reduction. If not provided, defaults to aggregate.
    $META
    token : str, optional
        The name to use for the output keys.
    chunk_kwargs : dict, optional
        Keywords for the chunk function only.
    aggregate_kwargs : dict, optional
        Keywords for the aggregate function only.
    combine_kwargs : dict, optional
        Keywords for the combine function only.
    split_every : int, optional
        Group partitions into groups of this size while performing a
        tree-reduction. If set to False, no tree-reduction will be used,
        and all intermediates will be concatenated and passed to ``aggregate``.
        Default is 8.
    kwargs :
        All remaining keywords will be passed to ``chunk``, ``aggregate``, and
        ``combine``.
    """
    if chunk_kwargs is None:
        chunk_kwargs = dict()
    if aggregate_kwargs is None:
        aggregate_kwargs = dict()
    chunk_kwargs.update(kwargs)
    aggregate_kwargs.update(kwargs)

    if combine is None:
        if combine_kwargs:
            raise ValueError("`combine_kwargs` provided with no `combine`")
        combine = aggregate
        combine_kwargs = aggregate_kwargs
    else:
        if combine_kwargs is None:
            combine_kwargs = dict()
        combine_kwargs.update(kwargs)

    if not isinstance(args, (tuple, list)):
        args = [args]

    npartitions = set(arg.npartitions for arg in args
                      if isinstance(arg, _Frame))
    if len(npartitions) > 1:
        raise ValueError("All arguments must have same number of partitions")
    npartitions = npartitions.pop()

    if split_every is None:
        split_every = 8
    elif split_every is False:
        split_every = npartitions
    elif split_every < 2 or not isinstance(split_every, int):
        raise ValueError("split_every must be an integer >= 2")

    token_key = tokenize(token or (chunk, aggregate), meta, args,
                         chunk_kwargs, aggregate_kwargs, combine_kwargs,
                         split_every)

    # Chunk
    a = '{0}-chunk-{1}'.format(token or funcname(chunk), token_key)
    if len(args) == 1 and isinstance(args[0], _Frame) and not chunk_kwargs:
        dsk = {(a, 0, i): (chunk, key)
               for i, key in enumerate(args[0].__dask_keys__())}
    else:
        dsk = {(a, 0, i): (apply, chunk,
                           [(x._name, i) if isinstance(x, _Frame)
                            else x for x in args], chunk_kwargs)
               for i in range(args[0].npartitions)}

    # Combine
    b = '{0}-combine-{1}'.format(token or funcname(combine), token_key)
    k = npartitions
    depth = 0
    while k > split_every:
        for part_i, inds in enumerate(partition_all(split_every, range(k))):
            conc = (list, [(a, depth, i) for i in inds])
            dsk[(b, depth + 1, part_i)] = (
                (apply, combine, [conc], combine_kwargs)
                if combine_kwargs else (combine, conc))
        k = part_i + 1
        a = b
        depth += 1

    # Aggregate
    b = '{0}-agg-{1}'.format(token or funcname(aggregate), token_key)
    conc = (list, [(a, depth, i) for i in range(k)])
    if aggregate_kwargs:
        dsk[(b, 0)] = (apply, aggregate, [conc], aggregate_kwargs)
    else:
        dsk[(b, 0)] = (aggregate, conc)

    if meta is None:
        meta_chunk = _emulate(apply, chunk, args, chunk_kwargs)
        meta = _emulate(apply, aggregate, [[meta_chunk]],
                        aggregate_kwargs)
    meta = make_meta(meta)

    for arg in args:
        if isinstance(arg, _Frame):
            dsk.update(arg.dask)

    return new_dd_object(dsk, b, meta, (None, None))<|MERGE_RESOLUTION|>--- conflicted
+++ resolved
@@ -23,13 +23,8 @@
 from dask import compute
 
 from .utils import make_meta, check_meta
-<<<<<<< HEAD
-from . import batcher_sortnet
+from . import batcher_sortnet, join_impl
 from .accessor import DatetimeAccessor, CategoricalAccessor, CachedAccessor
-=======
-from . import batcher_sortnet, join_impl
-from .accessor import DatetimeAccessor
->>>>>>> e34a60ed
 
 
 def optimize(dsk, keys, **kwargs):
